# Quantum Portfolio Optimization

This project demonstrates a hybrid quantum-classical approach to portfolio optimization using a variational quantum linear solver (VQLS) inspired by the Harrow–Hassidim–Lloyd (HHL) algorithm. It compares the classical portfolio optimization solution with a quantum solution implemented with Pennylane.

## Table of Contents

- [Overview](#overview)
- [Mathematical Background](#mathematical-background)
  - [Classical Portfolio Optimization](#classical-portfolio-optimization)
  - [Quantum Portfolio Optimization (VQLS/HHL Approach)](#quantum-portfolio-optimization-vqlshhl-approach)
- [Implementation Details](#implementation-details)
  - [Project Structure](#project-structure)
  - [Key Modules and Functions](#key-modules-and-functions)
- [Performance Evaluation and Analysis](#performance-evaluation-and-analysis)
  - [Accuracy](#accuracy)
  - [Resource Requirements](#resource-requirements)
  - [Scalability](#scalability)
- [Reproducing the Results](#reproducing-the-results)
- [Future Work and Improvements](#future-work-and-improvements)
- [License](#license)

## Overview

Portfolio optimization involves allocating assets to maximize return for a given risk level. The classical Markowitz mean–variance model does this by minimizing the portfolio variance under certain return and budget constraints. Our quantum variant applies a hybrid quantum-classical approach using a variational quantum linear solver (VQLS) to solve the underlying linear system.

## Mathematical Background

### Classical Portfolio Optimization

In the classical approach, we solve the following optimization problem:

$$
<<<<<<< HEAD
\min_{\mathbf{w}} \quad \frac{1}{2}\,\mathbf{w}^T \Sigma \, \mathbf{w}
$$

subject to

=======
\min_{\mathbf{w}} \quad \mathbf{w}^T \Sigma \mathbf{w}
$$
subject to
>>>>>>> dbdba773
$$
\mathbf{r}^T \mathbf{w} = R_{\text{target}}, \quad \text{and} \quad \mathbf{1}^T \mathbf{w} = 1,
$$

where:
<<<<<<< HEAD
- $\Sigma$ is the covariance matrix of the asset returns,
- $\mathbf{r}$ is the vector of expected returns,
- $R_{\text{target}}$ is the target return, and
- $\mathbf{1}$ is the vector of ones.
=======
- $\Sigma$ is the covariance matrix of asset returns.
- $\mathbf{r}$ is the vector of expected asset returns.
- $R_{\text{target}}$ is the target return.
>>>>>>> dbdba773

The solution is computed using standard classical optimization techniques.

### Quantum Portfolio Optimization (VQLS/HHL Approach)

Our quantum algorithm addresses the problem by solving the linear system

$$
<<<<<<< HEAD
A x = b,
$$

where $A$ is an augmented matrix constructed from $\Sigma$ and the constraints, and $b$ is the corresponding vector.
=======
Ax = b,
$$

where:
- $A$ is an augmented matrix derived from the covariance matrix and constraint conditions.
- $b$ is a vector constructed from asset returns and budget constraints.

The HHL algorithm theoretically computes the solution $x = A^{-1}b$ by:
1. **Preparing a quantum state** $|b\rangle$ that encodes the vector $b$.
2. **Performing quantum phase estimation (QPE)** on a unitary $U = e^{iAt}$ to implicitly determine the eigenvalues $\lambda_j$ and eigenvectors $|u_j\rangle$ of $A$.  
   In the eigenbasis, we express:
   $
   |b\rangle = \sum_{j} \beta_j \, |u_j\rangle,
   $
   so that
   $
   A^{-1}|b\rangle = \sum_{j} \frac{\beta_j}{\lambda_j} |u_j\rangle.
   $
3. **Controlled rotations** are applied to "load" the reciprocal eigenvalues $1/\lambda_j$ into an ancilla qubit, effectively performing the inversion.
4. **Uncomputation and post-selection** remove the ancillary data, leaving a state proportional to the solution $x$.

In our variational (VQLS) approach, we simulate this behavior by designing an ansatz, defining a cost function that penalizes deviations from the classical target, and then using a classical optimizer in a hybrid loop.
>>>>>>> dbdba773

The algorithm is based on the spectral decomposition of $A$. First, the vector $b$ is encoded into a quantum state $|b\rangle$, and we express it in the eigenbasis of $A$:

$$
|b\rangle = \sum_{j} \beta_j \, |u_j\rangle,
$$

where
$$
\beta_j = \langle u_j|b \rangle.
$$

<<<<<<< HEAD
Then, the solution state (proportional to $x = A^{-1}b$) is given by
=======
- **quantum_solver.py:**  
  Provides helper functions such as `pad_matrix_and_vector` and `is_power_of_2`, which are used to prepare the augmented matrix $A$ and vector $b$ for the quantum algorithm.
>>>>>>> dbdba773

$$
A^{-1}|b\rangle = \sum_{j} \frac{\beta_j}{\lambda_j} |u_j\rangle,
$$

where $\lambda_j$ are the eigenvalues of $A$. In our variational approach, we design an ansatz, define a cost function that penalizes deviation from the desired state, and use a classical optimizer to adjust the parameters of the quantum circuit.

## Implementation Details

### Project Structure

- **classical_portfolio_optimizer.py:** Contains classical portfolio optimization routines.
- **quantum_solver.py:** Provides helper functions (e.g., `pad_matrix_and_vector`, `is_power_of_2`) for preparing the matrix $A$ and vector $b$.
- **quantum_portfolio_optimizer.py:** Implements the `QuantumPortfolioOptimizer` class, which defines the variational ansatz, the cost function, and the optimization routine using Pennylane.
- **app.py:** A Flask application that exposes an API endpoint (`/compare`) to compare classical and quantum solutions.

### Key Modules and Functions

<<<<<<< HEAD
- **Ansatz and Cost Function:**  
  The quantum ansatz uses rotation gates (such as $R_Y$) and CNOTs to prepare a candidate quantum state. The cost function measures the difference between the quantum state and the target state (which is the classical solution, if specified), including penalty terms for deviations in the "active" subspace corresponding to asset weights.

=======
- **Ansatz and Cost Function (quantum_portfolio_optimizer.py):**  
  - **Ansatz:** Constructs a quantum circuit using single-qubit rotations (e.g., $R_Y$ gates) and entangling gates (e.g., CNOTs).
  - **Cost Function:** The cost is a combination of:
    - A base cost that measures the difference between the state obtained via the quantum circuit and the state \(b\).
    - Penalty terms that force the "active" portion of the state (corresponding to assets) to be close to the target weights.
    
>>>>>>> dbdba773
- **Warm-Start Initial State:**  
  The warm-start initial state is built using the square roots of the classical weights, providing a good initial guess for the variational optimization.

## Performance Evaluation and Analysis

### Accuracy

- **Comparison Metrics:**  
  We compare portfolio weights, expected returns, volatility, and Sharpe ratios between the classical and quantum solutions.
- **Observed Results:**  
  In our experiments with a two-asset portfolio (e.g., "MSFT" and "TSLA"), the classical optimizer might yield weights like `[1.0, 0.0]`. The quantum optimizer, guided by a cost function that penalizes deviations from this target, converges to weights close to `[0.9895, 0.0105]`—indicating high accuracy in matching the classical solution.

### Resource Requirements

- **Qubit Count:**  
  Our example uses an augmented $4 \times 4$ matrix for two assets, which is implemented using $\log_2(4)=2$ qubits.
- **Quantum Gates:**  
  The ansatz consists of a small number of $R_Y$ gates and CNOT gates. Resource requirements will increase with more assets.
- **Hybrid Loop:**  
  The algorithm relies on a classical optimizer (e.g., Adam) to update the quantum circuit parameters.

### Scalability

- **Quantum Advantage:**  
  The HHL algorithm offers exponential speedup in solving linear systems under ideal conditions (sparse matrices, low condition number).  
- **Variational Approach:**  
  Our VQLS method is better suited for near-term devices (NISQ era) but may require careful ansatz design and noise management to scale to larger problems.
- **Hybrid Complexity:**  
  As problem size increases, both the quantum circuit depth and the number of variational parameters increase.

## Reproducing the Results

1. **Environment Setup:**
   - **Python Version:** Python 3.8+ is recommended.
   - **Dependencies:**  
     Install required packages using pip:
     ```bash
     pip install -r requirements.txt
     ```
2. **Project Files:**
   - Ensure the following modules are available:
     - `classical_portfolio_optimizer.py`
     - `quantum_solver.py`
     - `quantum_portfolio_optimizer.py`
     - `app.py`
3. **Running the Application:**
   - **Flask API:**  
     To start the web API, run:
     ```bash
     python app.py
     ```
     Then, send a POST request to `http://localhost:5000/compare` with JSON containing:
     ```json
     {
         "tickers": ["MSFT", "TSLA"],
         "start_date": "2020-01-01",
         "end_date": "2021-01-01"
     }
     ```
   - **Direct Execution:**  
     You can also run the comparison functions directly from a script to see console output with debug information.

## Future Work and Improvements

- **Enhanced Ansatz:**  
  Experiment with different ansatz designs to reduce circuit depth and improve convergence.
- **Noise Mitigation:**  
  Develop techniques to account for hardware noise as the quantum hardware scales up.
- **Scalability Analysis:**  
  Extend experiments to portfolios with more assets to analyze how qubit count and circuit complexity grow.
- **Hybrid Strategies:**  
  Integrate more sophisticated classical optimizers or use iterative feedback to guide parameter updates.

## License

[MIT License](LICENSE)

---

This README, along with the well-documented source code, provides a comprehensive overview of the project, the underlying mathematics of both classical and quantum optimization, and instructions to reproduce the results. Feel free to modify this README to better reflect any additional details or future enhancements.<|MERGE_RESOLUTION|>--- conflicted
+++ resolved
@@ -30,32 +30,20 @@
 In the classical approach, we solve the following optimization problem:
 
 $$
-<<<<<<< HEAD
 \min_{\mathbf{w}} \quad \frac{1}{2}\,\mathbf{w}^T \Sigma \, \mathbf{w}
 $$
 
 subject to
 
-=======
-\min_{\mathbf{w}} \quad \mathbf{w}^T \Sigma \mathbf{w}
-$$
-subject to
->>>>>>> dbdba773
 $$
 \mathbf{r}^T \mathbf{w} = R_{\text{target}}, \quad \text{and} \quad \mathbf{1}^T \mathbf{w} = 1,
 $$
 
 where:
-<<<<<<< HEAD
 - $\Sigma$ is the covariance matrix of the asset returns,
 - $\mathbf{r}$ is the vector of expected returns,
 - $R_{\text{target}}$ is the target return, and
 - $\mathbf{1}$ is the vector of ones.
-=======
-- $\Sigma$ is the covariance matrix of asset returns.
-- $\mathbf{r}$ is the vector of expected asset returns.
-- $R_{\text{target}}$ is the target return.
->>>>>>> dbdba773
 
 The solution is computed using standard classical optimization techniques.
 
@@ -64,35 +52,10 @@
 Our quantum algorithm addresses the problem by solving the linear system
 
 $$
-<<<<<<< HEAD
 A x = b,
 $$
 
 where $A$ is an augmented matrix constructed from $\Sigma$ and the constraints, and $b$ is the corresponding vector.
-=======
-Ax = b,
-$$
-
-where:
-- $A$ is an augmented matrix derived from the covariance matrix and constraint conditions.
-- $b$ is a vector constructed from asset returns and budget constraints.
-
-The HHL algorithm theoretically computes the solution $x = A^{-1}b$ by:
-1. **Preparing a quantum state** $|b\rangle$ that encodes the vector $b$.
-2. **Performing quantum phase estimation (QPE)** on a unitary $U = e^{iAt}$ to implicitly determine the eigenvalues $\lambda_j$ and eigenvectors $|u_j\rangle$ of $A$.  
-   In the eigenbasis, we express:
-   $
-   |b\rangle = \sum_{j} \beta_j \, |u_j\rangle,
-   $
-   so that
-   $
-   A^{-1}|b\rangle = \sum_{j} \frac{\beta_j}{\lambda_j} |u_j\rangle.
-   $
-3. **Controlled rotations** are applied to "load" the reciprocal eigenvalues $1/\lambda_j$ into an ancilla qubit, effectively performing the inversion.
-4. **Uncomputation and post-selection** remove the ancillary data, leaving a state proportional to the solution $x$.
-
-In our variational (VQLS) approach, we simulate this behavior by designing an ansatz, defining a cost function that penalizes deviations from the classical target, and then using a classical optimizer in a hybrid loop.
->>>>>>> dbdba773
 
 The algorithm is based on the spectral decomposition of $A$. First, the vector $b$ is encoded into a quantum state $|b\rangle$, and we express it in the eigenbasis of $A$:
 
@@ -105,12 +68,7 @@
 \beta_j = \langle u_j|b \rangle.
 $$
 
-<<<<<<< HEAD
 Then, the solution state (proportional to $x = A^{-1}b$) is given by
-=======
-- **quantum_solver.py:**  
-  Provides helper functions such as `pad_matrix_and_vector` and `is_power_of_2`, which are used to prepare the augmented matrix $A$ and vector $b$ for the quantum algorithm.
->>>>>>> dbdba773
 
 $$
 A^{-1}|b\rangle = \sum_{j} \frac{\beta_j}{\lambda_j} |u_j\rangle,
@@ -129,18 +87,9 @@
 
 ### Key Modules and Functions
 
-<<<<<<< HEAD
 - **Ansatz and Cost Function:**  
   The quantum ansatz uses rotation gates (such as $R_Y$) and CNOTs to prepare a candidate quantum state. The cost function measures the difference between the quantum state and the target state (which is the classical solution, if specified), including penalty terms for deviations in the "active" subspace corresponding to asset weights.
 
-=======
-- **Ansatz and Cost Function (quantum_portfolio_optimizer.py):**  
-  - **Ansatz:** Constructs a quantum circuit using single-qubit rotations (e.g., $R_Y$ gates) and entangling gates (e.g., CNOTs).
-  - **Cost Function:** The cost is a combination of:
-    - A base cost that measures the difference between the state obtained via the quantum circuit and the state \(b\).
-    - Penalty terms that force the "active" portion of the state (corresponding to assets) to be close to the target weights.
-    
->>>>>>> dbdba773
 - **Warm-Start Initial State:**  
   The warm-start initial state is built using the square roots of the classical weights, providing a good initial guess for the variational optimization.
 
